# curator.py

**Curator** is a Python script designed for preprocessing CSV files containing SMILES strings (molecular structures) in cheminformatics workflows. It helps clean and standardize your data before applying machine learning or statistical models, ensuring that you’re not feeding in duplicates, stereoisomers, outliers, or corrupted entries.

This script is especially useful when working with large datasets from chemical databases like ChEMBL, PubChem, or ZINC.

---

<<<<<<< HEAD
## 🔍 What Does It Do?
=======
## ߔ What Does It Do?
>>>>>>> 7e88da57

### ✅ 1. Deduplication
Rows are compared by their **InChIKey** (a unique identifier for molecules). You can choose how strict the deduplication should be:
- **Default**: Considers full molecular identity.
- `--nostereo`: Ignores stereochemistry (treats stereoisomers as the same compound).
- `--tauto`: Handles tautomers (different forms of the same molecule) using one of the following engines:
  - `off`: No canonicalization.
  - `weak`: Use Open Babel.
  - `strong`: Use RDKit.
  - `molvs`: Use the MolVS library.

<<<<<<< HEAD
### 🧪 2. Fuzzy Duplicate Removal (Optional)
=======
### ߧ 2. Fuzzy Duplicate Removal (Optional)
>>>>>>> 7e88da57
Use ECFP4 fingerprints to catch similar-but-not-identical compounds.
```bash
--tanimoto-thres 0.95
```
Any compound with a Tanimoto similarity ≥ threshold to another will be discarded.

<<<<<<< HEAD
### 📉 3. Outlier Detection (Optional)
=======
### ߓ 3. Outlier Detection (Optional)
>>>>>>> 7e88da57
If your CSV file contains a numeric property (e.g., logP, bioactivity, etc.) in the **third column**, this script can automatically:
- Parse the numbers (supports US `1,234.56` and EU `1.234,56` formats).
- Compute **mean ± k×standard deviation**.
- Filter out statistical outliers.
- Optionally display histograms before/after filtering.

Enable this using:
```bash
--outliers 1.5
```

### ⚙️ 4. Parallel Execution
Speed up the process using:
```bash
--njobs 8
```

---

<<<<<<< HEAD
## 💡 Why Use It?
=======
## ߒ Why Use It?
>>>>>>> 7e88da57

Chemical datasets are **messy**:
- You’ll often get duplicated compounds under different names or notations.
- Tautomers and stereoisomers can lead to data leakage in ML models.
- Some numeric fields come in European formats or have junk text like `"~1.5 ± 0.2"`.

**Curator** handles all that. It’s fast, parallelized, and outputs:
- A cleaned file: `yourfile_singled.csv`
- A detailed reject log: `yourfile_rejects.csv`, tagging each issue:
  - `Duplicate`, `ParseError`, `IndexError`, `FPError`, `Tanimoto`, `Outlier`, `ValueError`

---

<<<<<<< HEAD
## 📦 Installation & Requirements
=======
## ߓ Installation & Requirements
>>>>>>> 7e88da57

### Required:
- Python 3.7+
- [Open Babel](http://openbabel.org/)
- [RDKit](https://www.rdkit.org/)

### Optional (recommended):
- `molvs` (tautomer standardization)
- `tqdm` (progress bars)
- `matplotlib` (histograms)

Install missing packages with:
```bash
pip install molvs tqdm matplotlib
```

### Option 2: Conda

If you prefer Conda, use the provided environment.yml to create an environment named data_curator:

```bash
conda env create -f environment.yml -n data_curator
conda activate data_curator
```

---

<<<<<<< HEAD
## 🧪 Example Usage
=======
## ߧ Example Usage
>>>>>>> 7e88da57

```bash
python curator.py molecules.csv 2 --nostereo --tauto weak --tanimoto-thres 0.9 --outliers 2.0 --njobs 8
```

---

<<<<<<< HEAD
## 📁 Output Files
=======
## ߓ Output Files
>>>>>>> 7e88da57

- ✅ `molecules_singled.csv` → final curated file
- ⚠️  `molecules_rejects.csv` → detailed log of removed/invalid entries

---

<<<<<<< HEAD
## 🧼 Clean Code
=======
## ߧ Clean Code
>>>>>>> 7e88da57

- Follows [PEP 8](https://peps.python.org/pep-0008/)
- Readable, modular structure
- Compatible with both Unix and Windows systems

---

<<<<<<< HEAD
## 🧠 Ideal For:
=======
## ߧ Ideal For:
>>>>>>> 7e88da57

- Researchers using cheminformatics or QSAR modeling
- Data preprocessing in drug discovery pipelines
- ML practitioners cleaning molecular datasets

---

<<<<<<< HEAD
Happy curation! 🧪🧹
=======
Happy curation! ߧߧ
>>>>>>> 7e88da57
<|MERGE_RESOLUTION|>--- conflicted
+++ resolved
@@ -1,100 +1,36 @@
 # curator.py
 
-**Curator** is a Python script designed for preprocessing CSV files containing SMILES strings (molecular structures) in cheminformatics workflows. It helps clean and standardize your data before applying machine learning or statistical models, ensuring that you’re not feeding in duplicates, stereoisomers, outliers, or corrupted entries.
+**Deduplicate a CSV containing SMILES strings by chemical identity** ߚ
 
-This script is especially useful when working with large datasets from chemical databases like ChEMBL, PubChem, or ZINC.
+## Description
+`curator.py` helps you clean up your chemical datasets by removing duplicate molecules based on their structural identity. It leverages robust cheminformatics tools (Open Babel, RDKit, MolVS) to ensure accurate deduplication, handling stereochemistry, tautomers, and even fuzzy similarity filters.
 
 ---
 
-<<<<<<< HEAD
-## 🔍 What Does It Do?
-=======
-## ߔ What Does It Do?
->>>>>>> 7e88da57
-
-### ✅ 1. Deduplication
-Rows are compared by their **InChIKey** (a unique identifier for molecules). You can choose how strict the deduplication should be:
-- **Default**: Considers full molecular identity.
-- `--nostereo`: Ignores stereochemistry (treats stereoisomers as the same compound).
-- `--tauto`: Handles tautomers (different forms of the same molecule) using one of the following engines:
-  - `off`: No canonicalization.
-  - `weak`: Use Open Babel.
-  - `strong`: Use RDKit.
-  - `molvs`: Use the MolVS library.
-
-<<<<<<< HEAD
-### 🧪 2. Fuzzy Duplicate Removal (Optional)
-=======
-### ߧ 2. Fuzzy Duplicate Removal (Optional)
->>>>>>> 7e88da57
-Use ECFP4 fingerprints to catch similar-but-not-identical compounds.
-```bash
---tanimoto-thres 0.95
-```
-Any compound with a Tanimoto similarity ≥ threshold to another will be discarded.
-
-<<<<<<< HEAD
-### 📉 3. Outlier Detection (Optional)
-=======
-### ߓ 3. Outlier Detection (Optional)
->>>>>>> 7e88da57
-If your CSV file contains a numeric property (e.g., logP, bioactivity, etc.) in the **third column**, this script can automatically:
-- Parse the numbers (supports US `1,234.56` and EU `1.234,56` formats).
-- Compute **mean ± k×standard deviation**.
-- Filter out statistical outliers.
-- Optionally display histograms before/after filtering.
-
-Enable this using:
-```bash
---outliers 1.5
-```
-
-### ⚙️ 4. Parallel Execution
-Speed up the process using:
-```bash
---njobs 8
-```
+## Features
+- **InChIKey identity**: Prefers Open Babel, falls back to RDKit.
+- **Stereo merge**: Use `--nostereo` to merge enantiomers/E,Z isomers.
+- **Tautomer handling**: `--tauto [off|weak|strong|molvs]`.
+- **Fuzzy filtering**: `--tanimoto-thres THRESH` to reject similar molecules.
+- **Parallel execution**: `--njobs N` to speed up processing.
+- **Reject logging**: Captures `Duplicate`, `ParseError`, `IndexError`, `FPError`, `Tanimoto`.
 
 ---
 
-<<<<<<< HEAD
-## 💡 Why Use It?
-=======
-## ߒ Why Use It?
->>>>>>> 7e88da57
+## Installation
 
-Chemical datasets are **messy**:
-- You’ll often get duplicated compounds under different names or notations.
-- Tautomers and stereoisomers can lead to data leakage in ML models.
-- Some numeric fields come in European formats or have junk text like `"~1.5 ± 0.2"`.
+### Option 1: pip
 
-**Curator** handles all that. It’s fast, parallelized, and outputs:
-- A cleaned file: `yourfile_singled.csv`
-- A detailed reject log: `yourfile_rejects.csv`, tagging each issue:
-  - `Duplicate`, `ParseError`, `IndexError`, `FPError`, `Tanimoto`, `Outlier`, `ValueError`
-
----
-
-<<<<<<< HEAD
-## 📦 Installation & Requirements
-=======
-## ߓ Installation & Requirements
->>>>>>> 7e88da57
-
-### Required:
-- Python 3.7+
-- [Open Babel](http://openbabel.org/)
-- [RDKit](https://www.rdkit.org/)
-
-### Optional (recommended):
-- `molvs` (tautomer standardization)
-- `tqdm` (progress bars)
-- `matplotlib` (histograms)
-
-Install missing packages with:
-```bash
-pip install molvs tqdm matplotlib
-```
+1. Clone the repo or download `curator.py`.
+2. Ensure you have Python 3.7+ installed.
+3. Install dependencies:
+   ```bash
+   pip install rdkit-pypi tqdm molvs
+   ```
+4. (Optional) Install Open Babel for preferred InChIKey/tautomer support:
+   ```bash
+   sudo apt-get install openbabel
+   ```
 
 ### Option 2: Conda
 
@@ -107,11 +43,7 @@
 
 ---
 
-<<<<<<< HEAD
-## 🧪 Example Usage
-=======
-## ߧ Example Usage
->>>>>>> 7e88da57
+## Usage
 
 ```bash
 python curator.py molecules.csv 2 --nostereo --tauto weak --tanimoto-thres 0.9 --outliers 2.0 --njobs 8
@@ -119,43 +51,36 @@
 
 ---
 
-<<<<<<< HEAD
-## 📁 Output Files
-=======
-## ߓ Output Files
->>>>>>> 7e88da57
+## Examples
 
-- ✅ `molecules_singled.csv` → final curated file
-- ⚠️  `molecules_rejects.csv` → detailed log of removed/invalid entries
+- **Basic deduplication**:
+  ```bash
+  ./curator.py molecules.csv 2
+  ```
+- **Merge stereoisomers & tautomers with MolVS**:
+  ```bash
+  ./curator.py molecules.csv 2 --nostereo --tauto molvs
+  ```
+- **Fuzzy filter similar molecules**:
+  ```bash
+  ./curator.py molecules.csv 1 --tanimoto-thres 0.95 --njobs 4
+  ```
+- **Full combo**:  
+  ```bash
+  python curator.py "molecules.csv 2 --nostereo --tauto "weak" --njobs 8 --tanimoto-thres 0.9
+  ```  
+---
+
+## Output
+
+- `input_singled.csv` – deduplicated dataset.
+- `input_rejects.csv` – rows rejected with reason codes.
 
 ---
 
-<<<<<<< HEAD
-## 🧼 Clean Code
-=======
-## ߧ Clean Code
->>>>>>> 7e88da57
-
-- Follows [PEP 8](https://peps.python.org/pep-0008/)
-- Readable, modular structure
-- Compatible with both Unix and Windows systems
+## License
+MIT © 2025
 
 ---
 
-<<<<<<< HEAD
-## 🧠 Ideal For:
-=======
-## ߧ Ideal For:
->>>>>>> 7e88da57
-
-- Researchers using cheminformatics or QSAR modeling
-- Data preprocessing in drug discovery pipelines
-- ML practitioners cleaning molecular datasets
-
----
-
-<<<<<<< HEAD
-Happy curation! 🧪🧹
-=======
-Happy curation! ߧߧ
->>>>>>> 7e88da57
+*Enjoy cleaner datasets! And yes, your boss will be impressed.* ߘ